--- conflicted
+++ resolved
@@ -1,7 +1,3 @@
-<<<<<<< HEAD
-from ._config import logger
-=======
 from ._config import logger
 
-RANDOM_STATE = 17
->>>>>>> 6a34d412
+RANDOM_STATE = 17