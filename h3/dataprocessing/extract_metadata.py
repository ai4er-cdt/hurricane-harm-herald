from __future__ import annotations

import os
import fnmatch
import json

import numpy as np
import geopandas as gpd
import pandas as pd
import matplotlib.pyplot as plt

from shapely import wkt
from tqdm import tqdm

from h3.utils.directories import get_data_dir, get_metadata_pickle_dir, get_xbd_hlabel_dir


# Convert different damage classes (Joint Damage Scale) into integers
# NEED TO CONVERT TO INMUTABLE DICTIONARY
CLASSES_DICT = {
    "no-damage": 0,
    "minor-damage": 1,
    "major-damage": 2,
    "destroyed": 3,
    "un-classified": 4
}


# extract pre-event hurricane imagery
def filter_files(files: list, filepath: str, search_criteria: str) -> list:
    """Filter all json label files and returns a list of post-event files for
     hurricanes.

    Parameters
    -----
        files : list
            list of json files in the label directory
        search_criteria : str
            filter out hurricanes, post-event imagery in json format
            i.e. input "hurricane*pre*json", with *'s as wildcard.

    Returns
    ------
        list:
            list of filtered files for corresponding criteria.
    """
    list_of_files = []
    search_path = os.path.join(filepath, search_criteria)

    for f in files:
        if fnmatch.fnmatch(f, search_path):
            list_of_files.append(f)
    return list_of_files


def extract_point(building):
    """Extract coordinate information from polygon and convert to a centroid
    point.

    Parameters
    ------
        building : object
            polygon information in shapely coordinates.

    Returns
    -----
        object
            centroid point of polygon.
    """
    building_polygon = building["wkt"]
    building_coordinates = wkt.loads(building_polygon).centroid.wkt
    return building_coordinates


def extract_polygon(building):
    """Extract polygon coordinate reference system information.

    Parameters
    -----
        building : object
            polygon shapely coordinates.

    Returns
    -----
        object
            polygon with spatial coordinate information.
    """
    building_polygon = building["wkt"]
    return building_polygon


def extract_metadata(json_link: str, CLASSES_DICT: dict, crs: str,
                     event_type: str):
    """
    Extracts location in xy and long-lat format, gives damage name, class and
    date.

    Parameters
    -----
        json_link : path
            path to json file containing location and metadata.
        classes_dict : dict
            dictionary mapping between damage classes (str) and
            damage numbers (int).
        crs : str
            coordinate reference system to put as geometry in geodataframe.
        event_type : str
            post or pre event json files to filter out.

    Return:
        Geodataframe
            contains polygons of json file, corresponding metadata.
    """
    # json_file = open(json_link)
    # json_data = json.load(json_file)
    with open(json_link, 'r') as j:
        json_data = json.loads(j.read())

    meta_data = json_data["metadata"]
    disaster_type = meta_data["disaster"]
    image_name = meta_data["img_name"]
    capture_date = meta_data["capture_date"]

    # for plotting on maps and finding environmental factors, use lng lat
    coordinates_lnlat = json_data["features"]["lng_lat"]
    # for coordination with imagery, use xy coordinates
    coordinates_xy = json_data["features"]["xy"]

    damage_location = []

    def damage(building_coordinates, event_type: str):
        """Extract damage class and maps it to a damage number according to the
        joint damage scale which is layed out in the classes dictionary. It
        returns a damage number. This only works for post-event json files.

        Parameters
        -----
        building_coordinates : object
            polygon coordinates of the building
        event_type : str
            pre-event or post-event tells you whether the geodataframe contains
            a column for damage class.

        Returns
        -------
        int
            damage number, based on the damage class from the json files. From
            CLASSES_DICT.
        """
        if event_type == "pre":
            damage_num = float('NaN')
        else:
            damage_class = building_coordinates["properties"]["subtype"]
            damage_num = CLASSES_DICT[damage_class]
        return damage_num

    for (building_lnglat, building_xy) in zip(coordinates_lnlat,
                                              coordinates_xy):
        lnglat_point = extract_point(building_lnglat)
        lnglat_polygon = extract_polygon(building_lnglat)
        xy_point = extract_point(building_xy)
        xy_polygon = extract_polygon(building_xy)

        # arbitrary if taking from xy or long lat features
        damage_num = damage(building_lnglat, event_type)

        damage_location.append([
            lnglat_point, lnglat_polygon, xy_point,
            xy_polygon, damage_num, disaster_type, image_name, capture_date])

    if crs == "xy":
        df = gpd.GeoDataFrame(
            damage_location,
            columns=["point_lnglat", "polygon_lnglat", "point_xy", "geometry",
                     "damage_class", "disaster_name", "image_name",
                     "capture_date"])

    else:
        df = gpd.GeoDataFrame(
            damage_location,
            columns=["geometry", "polygon_lnglat", "point_xy", "polygon_xy",
                     "damage_class", "disaster_name", "image_name",
                     "capture_date"])
    df["capture_date"] = pd.to_datetime(df["capture_date"])
    df["geometry"] = df["geometry"].apply(wkt.loads)
    return df


def extract_damage_allfiles_separate(directory_files: list, filepath: str,
                                     crs: str, event: str):
    """
    Filters all label files for hurricanes, extracts the metadata,
    concatenates all files for post and pre images separately.

    Parameters
    ------
        directory_files : list
            .json files in xBD data hold folder to filter.
        filepath : str
            file path to the image files.
        crs : str
            coordinate reference system to put as geometry in geodataframe.
        event : str
            post or pre event json files to filter out.

    Returns
    -----
        geodataframe: two geodataframes with a summary of metadata for all
        hurricane events with labels.
    """
    if event == "pre":
        full_hurr_json_files = filter_files(directory_files, filepath,
                                            "hurricane*pre*.json")
    if event == "post":
        full_hurr_json_files = filter_files(directory_files, filepath,
                                            "hurricane*post*.json")

    dataframes_list = []

    if len(full_hurr_json_files) > 0:
        for file in tqdm(full_hurr_json_files, desc=f"Extracting metadata for {event} hurricane"):
            loc_and_damage_df = extract_metadata(file, CLASSES_DICT,
                                                 crs, event)
            dataframes_list.append(loc_and_damage_df)
            rdf = gpd.GeoDataFrame(pd.concat(dataframes_list,
                                             ignore_index=True))
    return rdf


def extract_damage_allfiles_ensemble(directory_files: list, filepath: str,
                                     crs: str):
    """
    Filters all pre and post label files for hurricanes, extracts the metadata
    from the post and pre json files. Takes damage information from post and
    adds that to the pre-event metadata dataframe.

    Parameters
    -----
        directory_files : list
            .json files in xBD data hold folder to filter.
        filepath : str
            file path to the image files.
        crs : str
            coordinate reference system to put as geometry in
            geodataframe.

    Returns
    -----
        geodataframe:
            geodataframes with a summary of metadata for all
            pre-event hurricane events with post-event labels.
    """
    # check if polygons from pre and post overlap
    def overlapping_polygons(geoms, p):
        """Checks if polygons from pre- and post-event imagery overlap.
        If they do, the damage class from post-event dataframe can be allocated
        to the pre-event polygon.

        Parameters
        ----------
        geoms : series
            post-event geodataframe geometry column containing the polygon
        p : object
            pre-event polygon extracted from geodataframe

        Returns
        -------
        series
            column in post-event dataframe containing which row number the
            post-event polygon matches with in the pre-event dataframe.
        """
        overlap = (geoms.intersection(p).area / p.area) > 0.7
        return pd.Series(overlap.index[overlap])

    full_pre_hurr_json_files = filter_files(directory_files, filepath,
                                            "hurricane*pre*.json")
    pre_dataframes_list = []
    for pre_json_name in full_pre_hurr_json_files:
        post_json_name = pre_json_name.replace("pre", "post")

        pre_metadata = extract_metadata(
            pre_json_name, CLASSES_DICT, crs, "pre")
        post_metadata = extract_metadata(
            post_json_name, CLASSES_DICT, crs, "post")

        # which row matches with which?
        # post_metadata["match_num"] = pre_metadata.geometry.apply(
        # lambda x: overlapping_polygons(post_metadata, x))
        post_metadata["match_num"] = post_metadata.index
        merge_post_metadata = post_metadata[["damage_class", "match_num"]]
        pre_metadata["match_num"] = pre_metadata.index
        pre_metadata = pre_metadata.drop("damage_class", axis=1)

        # Assume order of polygons in pre and post json data is same
        # otherwise, use the overlapping_polygons function which indicates
        # polygonsare overlapping and are therefore pre and post pairs
        polygons_pre = pre_metadata.merge(merge_post_metadata, on="match_num")
        pre_dataframes_list.append(polygons_pre)
    pre_rdf = gpd.GeoDataFrame(pd.concat(pre_dataframes_list,
                                         ignore_index=True))
    return pre_rdf


def load_and_save_df():
    """
    Loads the json label files for all hurricanes in the "hold" section of the
    xBD data, extracts the points and polygons in both xy coordinates,
    referring to the corresponding imagery file, and the longitude and
    latitude.

    Parameters
    -----
    -

    Returns
    -----
        Geodataframe
            all metadata and locations in a geodataframe that is
            saved in the data/datasets/EFs directory. Choose to return the gdf
            with long-lat coordinate system and pre polygons with post damage
            as this is most useful for choosing the EFs.
    """
    data_dir = get_data_dir()
<<<<<<< HEAD
    xbd_dir = get_xbd_dir()
    labels_path = "geotiffs/hold/labels/"
    filepath = os.path.join(xbd_dir, labels_path, "")
    fulldirectory_files = [os.path.join(filepath, file)
                           for file in os.listdir(filepath)]

    # df_points_post_hurr = extract_damage_allfiles_separate(
    #    fulldirectory_files, filepath, "xy", "pre")
    # path_save_post = os.path.join(
    #    data_dir,
    #    "datasets/processed_data/metadata_pickle",
    #    "pre_polygon.pkl")
    # df_points_post_hurr.to_pickle(path_save_post)
=======
    # xbd_dir = get_xbd_dir()
    # label path
    filepath = get_xbd_hlabel_dir()  # TODO: look/fix the geotiffs.old and all
    # filepath = os.path.join(xbd_dir, labels_path, "")
    fulldirectory_files = [os.path.join(filepath, file)
                           for file in os.listdir(filepath)]

    df_points_post_hurr = extract_damage_allfiles_separate(
        directory_files=fulldirectory_files,
        filepath=filepath,
        crs="xy",
        event="pre"
    )
    path_save_post = os.path.join(
        get_metadata_pickle_dir(),
        "pre_polygon.pkl")
    df_points_post_hurr.to_pickle(path_save_post)
>>>>>>> 3ccb5cce

    df_pre_post_hurr_xy = extract_damage_allfiles_ensemble(
        directory_files=fulldirectory_files,
        filepath=filepath,
        crs="xy"
    )
    path_save_pre = os.path.join(
        get_metadata_pickle_dir(),
        "xy_pre_pol_post_damage.pkl")
    df_pre_post_hurr_xy.to_pickle(path_save_pre)

    df_pre_post_hurr_ll = extract_damage_allfiles_ensemble(
        directory_files=fulldirectory_files,
        filepath=filepath,
        crs="lng_lat"
    )
    path_save_pre_longlat = os.path.join(
        get_metadata_pickle_dir(),
        "lnglat_pre_pol_post_damage.pkl")
    df_pre_post_hurr_ll.to_pickle(path_save_pre_longlat)

    return df_pre_post_hurr_ll


def main():
    load_and_save_df()


if __name__ == "__main__":
    main()<|MERGE_RESOLUTION|>--- conflicted
+++ resolved
@@ -321,39 +321,19 @@
             as this is most useful for choosing the EFs.
     """
     data_dir = get_data_dir()
-<<<<<<< HEAD
     xbd_dir = get_xbd_dir()
-    labels_path = "geotiffs/hold/labels/"
+    labels_path = "geotiffs.old/hold/labels/"
     filepath = os.path.join(xbd_dir, labels_path, "")
     fulldirectory_files = [os.path.join(filepath, file)
                            for file in os.listdir(filepath)]
 
-    # df_points_post_hurr = extract_damage_allfiles_separate(
-    #    fulldirectory_files, filepath, "xy", "pre")
-    # path_save_post = os.path.join(
-    #    data_dir,
-    #    "datasets/processed_data/metadata_pickle",
-    #    "pre_polygon.pkl")
-    # df_points_post_hurr.to_pickle(path_save_post)
-=======
-    # xbd_dir = get_xbd_dir()
-    # label path
-    filepath = get_xbd_hlabel_dir()  # TODO: look/fix the geotiffs.old and all
-    # filepath = os.path.join(xbd_dir, labels_path, "")
-    fulldirectory_files = [os.path.join(filepath, file)
-                           for file in os.listdir(filepath)]
-
     df_points_post_hurr = extract_damage_allfiles_separate(
-        directory_files=fulldirectory_files,
-        filepath=filepath,
-        crs="xy",
-        event="pre"
-    )
+        fulldirectory_files, filepath, "xy", "pre")
     path_save_post = os.path.join(
-        get_metadata_pickle_dir(),
+        data_dir,
+        "datasets/processed_data/metadata_pickle",
         "pre_polygon.pkl")
     df_points_post_hurr.to_pickle(path_save_post)
->>>>>>> 3ccb5cce
 
     df_pre_post_hurr_xy = extract_damage_allfiles_ensemble(
         directory_files=fulldirectory_files,
